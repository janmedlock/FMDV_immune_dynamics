class Parameters(object):
    def __init__(self, SAT = 1, _set_defaults = True):
        'Initialize with default values.'
        if _set_defaults:
<<<<<<< HEAD
            self.R0 = 4   # initailly set to 10, Ro = beta * N/ (gamma + mortality)
            self.birth_seasonal_coefficient_of_variation = 0.61  # initially set at 1
            self.male_probability_at_birth = 0.5
            self.maternal_immunity_duration = 0.5
            self.population_size = 500
            self.recovery_infection_duration = 4.35/ 365 # 4.9 / 365   # initially set at 21/365
=======
>>>>>>> a17e7053
            self.start_time = 0
            self.male_probability_at_birth = 0.5

            self.population_size = 1000

            self.birth_seasonal_coefficient_of_variation = 0.61

            self.maternal_immunity_duration_mean = 0.5
            self.maternal_immunity_duration_shape = 350

            # Proportion leaving I that become C.
            self.probability_chronic = 0

            # Duration in C before leaving to R.
            self.chronic_recovery = 4

            # Duration in R before returning to S.
            self.immunity_waning_duration = numpy.inf

            self.chronic_transmission_rate = 0

            if SAT == 1:
                self.progression_shape = 1.2
                self.progression_mean = 1.0 / 365
                self.recovery_shape = 3.9
                self.recovery_mean = 6.0 / 365
                self.transmission_rate = 7.1 * 365
            elif SAT == 2:
                self.progression_shape = 1.7
                self.progression_mean = 1.9 / 365
                self.recovery_shape = 3.4
                self.recovery_mean = 4.8 / 365
                self.transmission_rate = 5.6 * 365
            elif SAT == 3:
                self.progression_shape = 1.6
                self.progression_mean = 3.3 / 365
                self.recovery_shape = 3.8
                self.recovery_mean = 4.6 / 365
                self.transmission_rate = 3.6 * 365
            else:
                raise ValueError("Unknown SAT '{}'!".format(SAT))

    def __repr__(self):
        'Make instances print nicely.'

        clsname = '{}.{}'.format(self.__module__, self.__class__.__name__)

        paramreprs = ['{!r}: {!r}'.format(k, self.__dict__[k])
                      for k in sorted(self.__dict__.keys())]
        return '<{}: {{{}}}>'.format(clsname, ', '.join(paramreprs))

    @classmethod
    def from_repr(cls, r_, set_defaults = True):
        assert r_.startswith('<')
        assert r_.endswith('>')
        r = r_[1 : -1]

        l = r.find(':')
        name = r[ : l]

        # Can be different depending on how the module is imported.
        clsname = '{}.{}'.format(cls.__module__, cls.__name__)
        assert (name == clsname)

        paramstr_ = r[l + 2 : ]
        assert paramstr_.startswith('{')
        assert paramstr_.endswith('}')
        paramstr = paramstr_[1 : -1]

        p = cls(_set_defaults = set_defaults)
        for s in paramstr.split(', '):
            (k_, vstr) = s.split(': ')
            assert k_.startswith("'")
            assert k_.endswith("'")
            k = k_[1 : -1]

            v = float(vstr)
            if int(v) == v:
                v = int(v)

            setattr(p, k, v)

        return p<|MERGE_RESOLUTION|>--- conflicted
+++ resolved
@@ -2,15 +2,6 @@
     def __init__(self, SAT = 1, _set_defaults = True):
         'Initialize with default values.'
         if _set_defaults:
-<<<<<<< HEAD
-            self.R0 = 4   # initailly set to 10, Ro = beta * N/ (gamma + mortality)
-            self.birth_seasonal_coefficient_of_variation = 0.61  # initially set at 1
-            self.male_probability_at_birth = 0.5
-            self.maternal_immunity_duration = 0.5
-            self.population_size = 500
-            self.recovery_infection_duration = 4.35/ 365 # 4.9 / 365   # initially set at 21/365
-=======
->>>>>>> a17e7053
             self.start_time = 0
             self.male_probability_at_birth = 0.5
 
