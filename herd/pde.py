#!/usr/bin/python3

import numpy
from scipy import sparse
from scipy import integrate

from . import utility
from . import birth
from . import transmission_rate
from . import chronic_transmission_rate
from . import parameters


def rhs(Y, t, AM, B, force_of_infection,
        force_of_infection_carriers,
        progression_rate, recovery_rate,
        proportion_carriers, immunity_waning_rate,
        chronic_recovery_rate):
    (S, E, I, C, R) = numpy.hsplit(Y, 5)

    N = S + E + I + C + R

    lambda_ = force_of_infection(I)
    lambda_carriers_ = force_of_infection_carriers(C)

    dS = (B(t).dot(N)
          + AM.dot(S)
          - lambda_ * S
          - lambda_carriers_ * S
          + immunity_waning_rate * R)
    dE = (AM.dot(E)
          + lambda_ * S
          + lambda_carriers_ * S
          - progression_rate * E)
    dI = (AM.dot(I)
          + progression_rate * E
          - recovery_rate * I)
    dC = (AM.dot(C)
          + proportion_carriers * recovery_rate * I
          - chronic_recovery_rate * C)
    dR = (AM.dot(R)
          + (1 - proportion_carriers) * recovery_rate * I
          + chronic_recovery_rate * C
          - immunity_waning_rate * R)

    dY = numpy.hstack((dS, dE, dI, dC, dR))

    return dY


def solve(tmax, agemax, agestep, parameters, Y0 = None):
    print("########## inside solve ########## ")
    matrices = utility.build_matrices(parameters,
                                      agemax = agemax,
                                      agestep = agestep)
    if not hasattr(parameters, 'population_size'):
        parameters.population_size = 1.

    (ages, (B_bar, A, M)) = matrices
    print("Birth, Aging, & Mortality matricies built of length, ",
        len(ages), B_bar.get_shape(), A.get_shape(), M.get_shape())

    AM = A - M

    birthRV = birth.gen(parameters)
    print("birth.gen finished")
    def B(t):
        Bval = sparse.lil_matrix((len(ages), ) * 2)
        Bval[0] = ((1 - parameters.male_probability_at_birth)
                   * birthRV.hazard(t, 0, ages - t))
        return Bval

    transmissibility = transmission_rate.gen(parameters)
    transmissibility_chronic = chronic_transmission_rate.gen(parameters)
    ### FIXME!!! for new gamma-distributed waning! ###
    susceptibility = numpy.where(
        ages >= parameters.maternal_immunity_duration_mean,
        1, 0)
    # maternal_waning_time_survival_function(ages)
    # print("Transmissibility = ", transmissibility)
    # print("Transmissibility for chronic = ", transmissibility_chronic)
    # print("Susceptibility = ", susceptibility)
    # print("Length susceptibility should equal ages, ", len(susceptibility))

    def force_of_infection(I):
        return integrate.trapz(transmissibility * I, ages) * susceptibility

    def force_of_infection_carriers(C):
        return integrate.trapz(transmissibility * C, ages) * susceptibility

    progression_rate = 1 / parameters.progression_mean

    recovery_rate = 1 / parameters.recovery_mean

    chronic_recovery_rate = 1 / parameters.chronic_recovery

    immunity_waning_rate = 1 / parameters.immunity_waning_duration

    proportion_carriers = parameters.probability_chronic

    if Y0 is None:
        eigenpair = utility.find_dominant_eigenpair(parameters,
                                                    _matrices = matrices)
        eigenvector = eigenpair[1][1]
        N0 = (eigenvector / integrate.trapz(eigenvector, ages)
              * parameters.population_size)
        ### FIXME!!! for new gamma-distributed waning! ###
        # Everyone under 2 susceptible (except for maternal immunity).
        S0 = numpy.where(ages < 2, N0, 0)
        E0 = numpy.zeros_like(N0)
        # Initial infections.
        I0 = 0.01 * S0
        C0 = numpy.zeros_like(N0)
        S0 -= I0
        R0 = N0 - S0 - I0 - C0
        print("S0 = ", S0, "; E0 = ", E0, "; C0 = ", C0)
        Y0 = numpy.hstack((S0, E0, I0, C0, R0))

    t = numpy.linspace(0, tmax, 1001)

    (Y, info) = integrate.odeint(rhs, Y0, t,
                                 args = (AM, B,
                                         force_of_infection,
                                         force_of_infection_carriers,
                                         progression_rate,
                                         recovery_rate,
                                         proportion_carriers,
                                         immunity_waning_rate,
                                         chronic_recovery_rate),
                                 mxstep = 10000,
                                 full_output = True)
    print("Integrate ode worked!!")
    if numpy.any(numpy.diff(info['tcur']) < -1e-16):
        raise RuntimeError('ODE solver failed!')

    (S, E, I, C, R) = numpy.hsplit(Y, 5)
    print("Split, integrated ode worked!!")
    # Split susceptibles into maternal immunity and not.
    ### FIXME!!! for new gamma-distributed waning! ###
    mask = (ages < parameters.maternal_immunity_duration_mean)
    M = numpy.where(mask[numpy.newaxis, :], S, 0)
    S -= M

    return (t, ages, (M, S, E, I, C, R))


def get_period(t, ages, X, abserr = 1e-3, relerr = 1e-3,
               periodmax = 3):
    (M, S, E, I, C, R) = X
    Y = numpy.hstack((M + S, E, I, C, R))
    for period in range(1, periodmax + 1):
        i = numpy.argwhere(t <= t[-1] - period)[-1]
        if (numpy.linalg.norm(Y[i] - Y[-1])
            <= (abserr + relerr * numpy.linalg.norm(Y[-1]))):
            return period
    else:
        raise ValueError('period not found!')


# only piece not run in test
def get_limit_cycle(parameters, agemax, agestep,
                    periodmax = 3, t_burnin = 100):
    from scipy import special
    from scipy import optimize

    print('Running burn-in...')
    (t, ages, (M, S, E, I, C, R)) = solve(t_burnin, agemax, agestep, parameters)
    print('Burn-in finished.')

    Y0 = numpy.hstack((M[-1] + S[-1], E[-1], I[-1], C[-1], R[-1]))
    tmax = special.factorial(periodmax)
    def f(Y0):
        (t, ages, (M, S, E, I, C, R)) = solve(tmax, agemax, agestep, parameters,
                                           Y0 = Y0)
        return numpy.hstack((M[-1] + S[-1], E[-1], I[-1], C[-1], R[-1]))

    print('Running root solver...')
    # CHECK THIS PIECE
    sol = optimize.fixed_point(f, Y0, xtol = 1e-3, maxiter = 1000)
    print('Root solver finshed.')

    Y0 = sol.x
    (t, ages, Y) = solve(tmax, agemax, agestep, parameters, Y0 = Y0)

    period = get_period(t, ages, Y, periodmax = periodmax)
    print("Period calculation in solve = ", period)

    ICs = []
    for j in range(period):
        k = numpy.argwhere(t <= t[-1] - j)[-1, 0]
        ICs.append([y[k] for y in Y])

    return ICs


@utility.shelved
def _get_endemic_equilibrium(parameters, tmax, agemax, agestep):
    if parameters.start_time == 0:
        (t, ages, Y) = solve(tmax, agemax, agestep, parameters)
        print("solve step ok!!")

        period = get_period(t, ages, Y)
        print("period ", period, " limit cycle")

        ICs = []
        for j in range(period):
            k = numpy.argwhere(t <= t[-1] - j)[-1, 0]
            ICs.append([y[k] for y in Y])

    else:
        print("parameters.start_time != 0")
        start_time = parameters.start_time
        parameters.start_time = 0
        (ages, ICs0) = _get_endemic_equilibrium(parameters, tmax,
                                                agemax, agestep)
        parameters.start_time = start_time

        ICs = []
        for IC0 in ICs0:
            (M0, S0, E0, I0, C0, R0) = IC0
            Y0 = numpy.hstack((M0 + S0, E0, I0, C0, R0))
            (t, ages, Y) = solve(parameters.start_time, agemax, agestep,
                                 parameters, Y0 = Y0)
            # Make sure it's non-negative.
            ICs.append([y[-1].clip(0, ) for y in Y])

    return (ages, ICs)


def get_endemic_equilibrium(parameters, tmax = 200,
                            agemax = 20, agestep = 0.01):
<<<<<<< HEAD
=======
    # The agestep should be 0.01...
>>>>>>> 8432d2d1
    # The PDE solutions simply scale multiplicatively with
    # population_size, so factor that out for more efficient caching.
    population_size = parameters.population_size
    del parameters.population_size
    (ages, ICs) = _get_endemic_equilibrium(parameters,
                                           tmax, agemax, agestep)
    parameters.population_size = population_size

    ICs_ = [[x * population_size for x in IC] for IC in ICs]

    return (ages, ICs_)<|MERGE_RESOLUTION|>--- conflicted
+++ resolved
@@ -229,10 +229,6 @@
 
 def get_endemic_equilibrium(parameters, tmax = 200,
                             agemax = 20, agestep = 0.01):
-<<<<<<< HEAD
-=======
-    # The agestep should be 0.01...
->>>>>>> 8432d2d1
     # The PDE solutions simply scale multiplicatively with
     # population_size, so factor that out for more efficient caching.
     population_size = parameters.population_size
