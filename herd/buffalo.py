<<<<<<< HEAD
import numpy
from scipy import stats
=======
from herd import event
>>>>>>> 2caa6596


class Events(dict):
    '''Container to hold all events that can happen to a buffalo.'''
    # Consider storing the events in a data type that's more
    # efficient to find the minimum time.
    def __init__(self, buffalo):
        super().__init__()
        for event_ in event.get_all_valid_events(buffalo):
            self.add(event_)

<<<<<<< HEAD
=======
    def add(self, event_):
        self[event_.name] = event_

    def remove(self, event_):
        del self[event_.name]

    def get_next(self):
        # `self.values()` is a sequence of `Event()`s.
        # These have comparison methods (<, >, =, etc)
        # defined to compare by event time.
        # Thus, `min()` gives the next one to occur.
        return min(self.values())


>>>>>>> 2caa6596
class Buffalo:
    '''A single buffalo and the events that can occur to it.'''
    def __init__(self, herd, immune_status='maternal immunity', age=0):
        self.herd = herd
        self.immune_status = immune_status
        self.birth_date = self.herd.time - age
<<<<<<< HEAD
        self.set_sex()
        self.identifier = next(self.herd.identifiers)
=======
        self.sex = event.Sex(self)
        self.identifier = next(self.herd.identifiers)
        self.events = Events(self)
>>>>>>> 2caa6596
        if self.herd.debug:
            if age == 0:
                print('t = {}: birth of #{} with status {}'.format(
                    self.herd.time,
                    self.identifier,
                    immune_status))
            else:
                print('t = {}: arrival of #{} at age {} with status {}'.format(
                    self.herd.time,
                    self.identifier,
                    age,
                    immune_status))
<<<<<<< HEAD
        self.events = Events(self)
        self.set_mortality()
        if self.sex == 'female':
            self.update_give_birth()
        if self.immune_status == 'maternal immunity':
            self.set_maternal_immunity_waning()
        elif self.immune_status == 'susceptible':
            # When building a new herd, the infection time
            # won't be correct because
            # `self.herd.number_infectious` won't be finalized.
            self.update_infection()
        elif self.immune_status == 'exposed':
            self.set_progression()
        elif self.immune_status == 'infectious':
            self.set_recovery()
        elif self.immune_status == 'chronic':
            self.set_chronic_recovery()
        elif self.immune_status == 'recovered':
            self.set_immunity_waning()
        else:
            raise ValueError('Unknown immune_status = {}!'.format(
                self.immune_status))
=======
>>>>>>> 2caa6596

    @property
    def age(self):
        return (self.herd.time - self.birth_date)

<<<<<<< HEAD
    def set_sex(self):
        if self.herd.rvs.female.rvs() == 1:
            self.sex = 'female'
        else:
            self.sex = 'male'

=======
>>>>>>> 2caa6596
    def change_immune_status_to(self, new_immune_status):
        self.herd.immune_status_remove(self)
        self.immune_status = new_immune_status
        self.herd.immune_status_append(self)

<<<<<<< HEAD
    def mortality(self):
        self.herd.remove(self)

    def set_mortality(self):
        # Use resampling to get a mortality time > current time.
        while True:
            mortality_time = self.birth_date + self.herd.rvs.mortality.rvs()
            if mortality_time > self.herd.time:
                break
        self.events.add('mortality', mortality_time)

    def give_birth(self):
        if self.immune_status in ('chronic', 'recovered'):
            calf_status = 'maternal immunity'
        else:
            calf_status = 'susceptible'
        self.herd.append(Buffalo(self.herd, calf_status))
        self.update_give_birth()

    def update_give_birth(self):
        self.events.update('give_birth',
                           self.herd.time
                           + self.herd.rvs.birth.rvs(self.herd.time,
                                                     self.age))

    def maternal_immunity_waning(self):
        assert self.immune_status == 'maternal immunity'
        self.change_immune_status_to('susceptible')
        self.update_infection()
        self.events.remove('maternal_immunity_waning')

    def set_maternal_immunity_waning(self):
        while True:
            waning_time = (self.birth_date
                           + self.herd.rvs.maternal_immunity_waning.rvs())
            if waning_time >= self.herd.time:
                break
        self.events.add('maternal_immunity_waning',
                        waning_time)

    def infection(self):
        assert self.immune_status == 'susceptible'
        self.change_immune_status_to('exposed')
        self.events.remove('infection')
        self.set_progression()

    def update_infection(self):
        assert self.immune_status == 'susceptible'
        force_of_infection = ((self.herd.rvs.transmission_rate
                               * self.herd.number_infectious)
                              + (self.herd.rvs.chronic_transmission_rate
                                 * self.herd.number_chronic))
        # scale = 1 / force_of_infection
        # Handle division by 0.
        scale = numpy.ma.filled(
            numpy.ma.divide(1, force_of_infection),
            numpy.inf)
        infection_time = self.herd.time + stats.expon.rvs(scale=scale)
        self.events.update('infection', infection_time)

    def progression(self):
        assert self.immune_status == 'exposed'
        self.change_immune_status_to('infectious')
        self.events.remove('progression')
        self.set_recovery()

    def set_progression(self):
        self.events.add('progression',
                        self.herd.time + self.herd.rvs.progression.rvs())

    def recovery(self):
        assert self.immune_status == 'infectious'
        if self.herd.rvs.probability_chronic.rvs() == 1:
            self.do_chronic_progression()
        else:
            self.do_recovery()

    def do_recovery(self):
        assert self.immune_status == 'infectious'
        self.change_immune_status_to('recovered')
        self.events.remove('recovery')
        self.set_immunity_waning()

    def do_chronic_progression(self):
        assert self.immune_status == 'infectious'
        self.change_immune_status_to('chronic')
        self.events.remove('recovery')
        self.set_chronic_recovery()

    def set_recovery(self):
        self.events.add('recovery',
                        self.herd.time + self.herd.rvs.recovery.rvs())

    def chronic_recovery(self):
        assert self.immune_status == 'chronic'
        self.change_immune_status_to('recovered')
        self.events.remove('chronic_recovery')
        self.set_immunity_waning()

    def set_chronic_recovery(self):
        self.events.add('chronic_recovery',
                        self.herd.time + self.herd.rvs.chronic_recovery.rvs())

    def immunity_waning(self):
        assert self.immune_status == 'recovered'
        self.change_immune_status_to('susceptible')
        self.events.remove('immunity_waning')
        self.update_infection()

    def set_immunity_waning(self):
        self.events.add('immunity_waning',
                        self.herd.time + self.herd.rvs.immunity_waning.rvs())
=======
    def update_infection(self):
        infection = self.events['Infection']
        assert infection.is_valid()
        infection.time = infection.sample_time()
>>>>>>> 2caa6596

    def get_next_event(self):
        return self.events.get_next()<|MERGE_RESOLUTION|>--- conflicted
+++ resolved
@@ -1,9 +1,4 @@
-<<<<<<< HEAD
-import numpy
-from scipy import stats
-=======
 from herd import event
->>>>>>> 2caa6596
 
 
 class Events(dict):
@@ -15,8 +10,6 @@
         for event_ in event.get_all_valid_events(buffalo):
             self.add(event_)
 
-<<<<<<< HEAD
-=======
     def add(self, event_):
         self[event_.name] = event_
 
@@ -31,21 +24,15 @@
         return min(self.values())
 
 
->>>>>>> 2caa6596
 class Buffalo:
     '''A single buffalo and the events that can occur to it.'''
     def __init__(self, herd, immune_status='maternal immunity', age=0):
         self.herd = herd
         self.immune_status = immune_status
         self.birth_date = self.herd.time - age
-<<<<<<< HEAD
-        self.set_sex()
-        self.identifier = next(self.herd.identifiers)
-=======
         self.sex = event.Sex(self)
         self.identifier = next(self.herd.identifiers)
         self.events = Events(self)
->>>>>>> 2caa6596
         if self.herd.debug:
             if age == 0:
                 print('t = {}: birth of #{} with status {}'.format(
@@ -58,169 +45,20 @@
                     self.identifier,
                     age,
                     immune_status))
-<<<<<<< HEAD
-        self.events = Events(self)
-        self.set_mortality()
-        if self.sex == 'female':
-            self.update_give_birth()
-        if self.immune_status == 'maternal immunity':
-            self.set_maternal_immunity_waning()
-        elif self.immune_status == 'susceptible':
-            # When building a new herd, the infection time
-            # won't be correct because
-            # `self.herd.number_infectious` won't be finalized.
-            self.update_infection()
-        elif self.immune_status == 'exposed':
-            self.set_progression()
-        elif self.immune_status == 'infectious':
-            self.set_recovery()
-        elif self.immune_status == 'chronic':
-            self.set_chronic_recovery()
-        elif self.immune_status == 'recovered':
-            self.set_immunity_waning()
-        else:
-            raise ValueError('Unknown immune_status = {}!'.format(
-                self.immune_status))
-=======
->>>>>>> 2caa6596
 
     @property
     def age(self):
         return (self.herd.time - self.birth_date)
 
-<<<<<<< HEAD
-    def set_sex(self):
-        if self.herd.rvs.female.rvs() == 1:
-            self.sex = 'female'
-        else:
-            self.sex = 'male'
-
-=======
->>>>>>> 2caa6596
     def change_immune_status_to(self, new_immune_status):
         self.herd.immune_status_remove(self)
         self.immune_status = new_immune_status
         self.herd.immune_status_append(self)
 
-<<<<<<< HEAD
-    def mortality(self):
-        self.herd.remove(self)
-
-    def set_mortality(self):
-        # Use resampling to get a mortality time > current time.
-        while True:
-            mortality_time = self.birth_date + self.herd.rvs.mortality.rvs()
-            if mortality_time > self.herd.time:
-                break
-        self.events.add('mortality', mortality_time)
-
-    def give_birth(self):
-        if self.immune_status in ('chronic', 'recovered'):
-            calf_status = 'maternal immunity'
-        else:
-            calf_status = 'susceptible'
-        self.herd.append(Buffalo(self.herd, calf_status))
-        self.update_give_birth()
-
-    def update_give_birth(self):
-        self.events.update('give_birth',
-                           self.herd.time
-                           + self.herd.rvs.birth.rvs(self.herd.time,
-                                                     self.age))
-
-    def maternal_immunity_waning(self):
-        assert self.immune_status == 'maternal immunity'
-        self.change_immune_status_to('susceptible')
-        self.update_infection()
-        self.events.remove('maternal_immunity_waning')
-
-    def set_maternal_immunity_waning(self):
-        while True:
-            waning_time = (self.birth_date
-                           + self.herd.rvs.maternal_immunity_waning.rvs())
-            if waning_time >= self.herd.time:
-                break
-        self.events.add('maternal_immunity_waning',
-                        waning_time)
-
-    def infection(self):
-        assert self.immune_status == 'susceptible'
-        self.change_immune_status_to('exposed')
-        self.events.remove('infection')
-        self.set_progression()
-
-    def update_infection(self):
-        assert self.immune_status == 'susceptible'
-        force_of_infection = ((self.herd.rvs.transmission_rate
-                               * self.herd.number_infectious)
-                              + (self.herd.rvs.chronic_transmission_rate
-                                 * self.herd.number_chronic))
-        # scale = 1 / force_of_infection
-        # Handle division by 0.
-        scale = numpy.ma.filled(
-            numpy.ma.divide(1, force_of_infection),
-            numpy.inf)
-        infection_time = self.herd.time + stats.expon.rvs(scale=scale)
-        self.events.update('infection', infection_time)
-
-    def progression(self):
-        assert self.immune_status == 'exposed'
-        self.change_immune_status_to('infectious')
-        self.events.remove('progression')
-        self.set_recovery()
-
-    def set_progression(self):
-        self.events.add('progression',
-                        self.herd.time + self.herd.rvs.progression.rvs())
-
-    def recovery(self):
-        assert self.immune_status == 'infectious'
-        if self.herd.rvs.probability_chronic.rvs() == 1:
-            self.do_chronic_progression()
-        else:
-            self.do_recovery()
-
-    def do_recovery(self):
-        assert self.immune_status == 'infectious'
-        self.change_immune_status_to('recovered')
-        self.events.remove('recovery')
-        self.set_immunity_waning()
-
-    def do_chronic_progression(self):
-        assert self.immune_status == 'infectious'
-        self.change_immune_status_to('chronic')
-        self.events.remove('recovery')
-        self.set_chronic_recovery()
-
-    def set_recovery(self):
-        self.events.add('recovery',
-                        self.herd.time + self.herd.rvs.recovery.rvs())
-
-    def chronic_recovery(self):
-        assert self.immune_status == 'chronic'
-        self.change_immune_status_to('recovered')
-        self.events.remove('chronic_recovery')
-        self.set_immunity_waning()
-
-    def set_chronic_recovery(self):
-        self.events.add('chronic_recovery',
-                        self.herd.time + self.herd.rvs.chronic_recovery.rvs())
-
-    def immunity_waning(self):
-        assert self.immune_status == 'recovered'
-        self.change_immune_status_to('susceptible')
-        self.events.remove('immunity_waning')
-        self.update_infection()
-
-    def set_immunity_waning(self):
-        self.events.add('immunity_waning',
-                        self.herd.time + self.herd.rvs.immunity_waning.rvs())
-=======
     def update_infection(self):
         infection = self.events['Infection']
         assert infection.is_valid()
         infection.time = infection.sample_time()
->>>>>>> 2caa6596
 
     def get_next_event(self):
         return self.events.get_next()